--- conflicted
+++ resolved
@@ -1,112 +1,8 @@
 import pytest
 from hydra import compose, initialize
-from strain_relief import test_dir
-<<<<<<< HEAD
-from strain_relief.cmdline._strain_relief import main, strain_relief
+from strain_relief import compute_strain, test_dir
+from strain_relief.cmdline._strain_relief import main
 from strain_relief.io import load_parquet
-
-
-@pytest.mark.integration
-@pytest.mark.parametrize("eval_method", ["mmff94", "mmff94s"])
-@pytest.mark.parametrize("min_method", ["mmff94", "mmff94s"])
-def test_strain_relief(min_method: str, eval_method: str):
-    with initialize(version_base="1.1", config_path="../../src/strain_relief/hydra_config"):
-        cfg = compose(
-            config_name="default",
-            overrides=[
-                f"io.input.parquet_path={test_dir}/data/target.parquet",
-                "io.input.id_col_name=SMILES",
-                f"minimisation@local_min={min_method}",
-                f"minimisation@global_min={min_method}",
-                f"energy_eval={eval_method}",
-                "conformers.numConfs=1",
-            ],
-        )
-    df = load_parquet(
-        parquet_path=cfg.io.input.parquet_path, id_col_name="SMILES", include_charged=True
-    )
-    strain_relief(df, cfg)
-
-
-@pytest.mark.integration
-@pytest.mark.gpu
-def test_strain_relief_w_mace():
-    with initialize(version_base="1.1", config_path="../../src/strain_relief/hydra_config"):
-        cfg = compose(
-            config_name="default",
-            overrides=[
-                f"io.input.parquet_path={test_dir}/data/target.parquet",
-                "io.input.id_col_name=SMILES",
-                "minimisation@local_min=mace",
-                "minimisation@global_min=mace",
-                "local_min.fmax=0.50",
-                "model=mace",
-                f"local_min.model_paths={test_dir}/models/MACE.model",
-                f"global_min.model_paths={test_dir}/models/MACE.model",
-                f"model.model_paths={test_dir}/models/MACE.model",
-                "conformers.numConfs=1",
-            ],
-        )
-    df = load_parquet(
-        parquet_path=cfg.io.input.parquet_path, id_col_name="SMILES", include_charged=True
-    )
-    strain_relief(df, cfg)
-
-
-@pytest.mark.integration
-@pytest.mark.gpu
-def test_strain_relief_w_esen(esen_model_path: str):
-    with initialize(version_base="1.1", config_path="../../src/strain_relief/hydra_config"):
-        cfg = compose(
-            config_name="default",
-            overrides=[
-                f"io.input.parquet_path={test_dir}/data/target.parquet",
-                "io.input.id_col_name=SMILES",
-                "minimisation@local_min=fairchem",
-                "minimisation@global_min=fairchem",
-                "local_min.fmax=0.50",
-                "model=fairchem",
-                f"local_min.model_paths={test_dir}/models/eSEN.pt",
-                f"global_min.model_paths={test_dir}/models/eSEN.pt",
-                f"model.model_paths={test_dir}/models/eSEN.pt",
-                "conformers.numConfs=1",
-            ],
-        )
-    df = load_parquet(
-        parquet_path=cfg.io.input.parquet_path, id_col_name="SMILES", include_charged=True
-    )
-    strain_relief(df, cfg)
-
-
-@pytest.mark.integration
-def test_strain_relief_filter_charged():
-    with initialize(version_base="1.1", config_path="../../src/strain_relief/hydra_config"):
-        cfg = compose(
-            config_name="default",
-            overrides=[
-                f"io.input.parquet_path={test_dir}/data/all_charged.parquet",
-                "io.input.id_col_name=id",
-                "io.input.include_charged=False",
-                "minimisation@local_min=mmff94s",
-                "minimisation@global_min=mmff94s",
-                "conformers.numConfs=1",
-            ],
-        )
-    df = load_parquet(
-        parquet_path=cfg.io.input.parquet_path,
-        id_col_name="id",
-        include_charged=cfg.io.input.include_charged,
-    )
-    results = strain_relief(df, cfg)
-
-    print(results["ligand_strain"])
-    print(results["passes_strain_filter"])
-
-    assert results["ligand_strain"].isna().all()
-    assert results["passes_strain_filter"].isna().all()
-=======
-from strain_relief.cmdline._strain_relief import main
->>>>>>> fd66f02c
 
 
 @pytest.mark.integration
@@ -126,7 +22,7 @@
     df = load_parquet(
         parquet_path=cfg.io.input.parquet_path, id_col_name="id", include_charged=True
     )
-    strain_relief(df, cfg)
+    compute_strain(df=df, cfg=cfg)
 
 
 @pytest.mark.integration
