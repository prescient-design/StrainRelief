from collections import Counter
from timeit import default_timer as timer
from typing import Literal

import numpy as np
from loguru import logger as logging
from rdkit.Chem import AllChem, rdDetermineBonds

from strain_relief.constants import CHARGE_KEY, MOL_KEY
from strain_relief.types import MolsDict


def generate_conformers(
<<<<<<< HEAD
    device: Literal["cuda", "cpu"],
    mols: dict[str : Chem.Mol],
=======
    mols: MolsDict,
>>>>>>> 2a7fb0c8
    randomSeed: int = -1,
    numConfs: int = 10,
    maxAttempts: int = 200,
    pruneRmsThresh: float = 0.1,
    clearConfs: bool = False,
    numThreads: int = 0,
    **kwargs,
) -> MolsDict:
    """Generate conformers for a molecule. The 0th conformer is the original molecule.

    This function uses RDKit's ETKDGv2 method to generate conformers with the execption of
    clearConfs=False.

    Parameters
    ----------
    mols : MolsDict
            Nested dictionary of molecules for which to generate conformers.
    randomSeed : int, optional
            The random seed to use. The default is -1.
    numConfs : int, optional
            The number of conformers to generate. The default is 100.
    maxAttempts : int, optional
            The maximum number of attempts to try embedding. The default is 1000.
    pruneRmsThresh : float, optional
            The RMS threshold to prune conformers. The default is 0.1.
    numThreads : int, optional
            The number of threads to use while embedding. This only has an effect if the
            RDKit was built with multi-thread support. If set to zero, the max supported
            by the system will be used. The default is 0.

    Returns
    -------
    MolsDict
        Nested dictionary of molecules with multiple conformers.
    """
    start = timer()
    # Check that each molecule only has one conformer before generation.
    n_conformers = np.array(
        [mol_properties[MOL_KEY].GetNumConformers() for mol_properties in mols.values()]
    )
    if not np.all((n_conformers == 1) | (n_conformers == 0)):
        logging.error(f"Conformer counts: {dict(Counter(n_conformers))}")
        raise ValueError("Some molecules have more than one conformer before conformer generation.")

    logging.info("Generating conformers...")

<<<<<<< HEAD
    if device == "cuda":
        _generate_conformers_cuda(
            mols=mols,
=======
    for id, mol_properties in mols.items():
        mol = mol_properties[MOL_KEY]
        charge = mol_properties[CHARGE_KEY]
        if mol.GetNumBonds() == 0:
            logging.debug(f"Adding bonds to {id}")
            rdDetermineBonds.DetermineBonds(mol, charge=charge)
        AllChem.EmbedMultipleConfs(
            mol,
>>>>>>> 2a7fb0c8
            randomSeed=randomSeed,
            numConfs=numConfs,
            maxAttempts=maxAttempts,
            pruneRmsThresh=pruneRmsThresh,
            clearConfs=clearConfs,
            numThreads=numThreads,
            **kwargs,
        )
    elif device == "cpu":
        _generate_conformers_cpu(
            mols=mols,
            randomSeed=randomSeed,
            numConfs=numConfs,
            maxAttempts=maxAttempts,
            pruneRmsThresh=pruneRmsThresh,
            clearConfs=clearConfs,
            numThreads=numThreads,
            **kwargs,
        )
    else:
        raise ValueError(f"Unknown device: {device}")

    n_conformers = np.array(
        [mol_properties[MOL_KEY].GetNumConformers() for mol_properties in mols.values()]
    )
    logging.info(
        f"{np.sum(n_conformers == numConfs + 1)} molecules with {numConfs + 1} conformers each"
    )
    logging.info(f"Avg. number of conformers is {np.mean(n_conformers):.1f}")
    logging.info(
        f"Min. number of conformers is {np.min(n_conformers) if len(n_conformers) > 0 else np.nan}"
    )

    end = timer()
    logging.info(f"Conformer generation took {end - start:.2f} seconds. \n")

    return mols


def _generate_conformers_cuda(mols, **kwargs):
    """nvMolKit based conformer generation on GPU."""
    for id, mol in mols.items():
        if mol.GetNumBonds() == 0:
            logging.debug(f"Adding bonds to {id}")
            rdDetermineBonds.DetermineBonds(mol)
        AllChem.EmbedMultipleConfs(
            mol,
            **kwargs,
        )
        logging.debug(f"{mol.GetNumConformers()} conformers generated for {id}")
    return mols


def _generate_conformers_cpu(mols, **kwargs):
    """RDKit based conformer generation on CPU."""
    for id, mol in mols.items():
        if mol.GetNumBonds() == 0:
            logging.debug(f"Adding bonds to {id}")
            rdDetermineBonds.DetermineBonds(mol)
        AllChem.EmbedMultipleConfs(
            mol,
            **kwargs,
        )
        logging.debug(f"{mol.GetNumConformers()} conformers generated for {id}")
    return mols<|MERGE_RESOLUTION|>--- conflicted
+++ resolved
@@ -4,6 +4,7 @@
 
 import numpy as np
 from loguru import logger as logging
+from nvmolkit.embedMolecules import EmbedMolecules as nvMolKitEmbed
 from rdkit.Chem import AllChem, rdDetermineBonds
 
 from strain_relief.constants import CHARGE_KEY, MOL_KEY
@@ -11,19 +12,9 @@
 
 
 def generate_conformers(
-<<<<<<< HEAD
-    device: Literal["cuda", "cpu"],
-    mols: dict[str : Chem.Mol],
-=======
     mols: MolsDict,
->>>>>>> 2a7fb0c8
-    randomSeed: int = -1,
-    numConfs: int = 10,
-    maxAttempts: int = 200,
-    pruneRmsThresh: float = 0.1,
-    clearConfs: bool = False,
-    numThreads: int = 0,
-    **kwargs,
+    EmbedMultipleConfs: dict,
+    device: Literal["cpu", "cuda"],
 ) -> MolsDict:
     """Generate conformers for a molecule. The 0th conformer is the original molecule.
 
@@ -34,18 +25,11 @@
     ----------
     mols : MolsDict
             Nested dictionary of molecules for which to generate conformers.
-    randomSeed : int, optional
-            The random seed to use. The default is -1.
-    numConfs : int, optional
-            The number of conformers to generate. The default is 100.
-    maxAttempts : int, optional
-            The maximum number of attempts to try embedding. The default is 1000.
-    pruneRmsThresh : float, optional
-            The RMS threshold to prune conformers. The default is 0.1.
-    numThreads : int, optional
-            The number of threads to use while embedding. This only has an effect if the
-            RDKit was built with multi-thread support. If set to zero, the max supported
-            by the system will be used. The default is 0.
+    EmbedMultipleConfs : dict
+        Additional keyword arguments to pass to the EmbedMultipleConfs function.
+        For example: `numConfs`, `maxAttempts`, `pruneRmsThresh` and `randomSeed`.
+    device : Literal["cpu", "cuda"]
+        Device to run the conformer generation on (determines whether to use RDKit or nvMolKit).
 
     Returns
     -------
@@ -63,45 +47,26 @@
 
     logging.info("Generating conformers...")
 
-<<<<<<< HEAD
-    if device == "cuda":
-        _generate_conformers_cuda(
-            mols=mols,
-=======
+    # Add bonds if missing
     for id, mol_properties in mols.items():
         mol = mol_properties[MOL_KEY]
         charge = mol_properties[CHARGE_KEY]
         if mol.GetNumBonds() == 0:
             logging.debug(f"Adding bonds to {id}")
             rdDetermineBonds.DetermineBonds(mol, charge=charge)
-        AllChem.EmbedMultipleConfs(
-            mol,
->>>>>>> 2a7fb0c8
-            randomSeed=randomSeed,
-            numConfs=numConfs,
-            maxAttempts=maxAttempts,
-            pruneRmsThresh=pruneRmsThresh,
-            clearConfs=clearConfs,
-            numThreads=numThreads,
-            **kwargs,
-        )
+
+    # Generate conformers
+    if device == "cuda":
+        _generate_conformers_cuda(mols, **EmbedMultipleConfs)
     elif device == "cpu":
-        _generate_conformers_cpu(
-            mols=mols,
-            randomSeed=randomSeed,
-            numConfs=numConfs,
-            maxAttempts=maxAttempts,
-            pruneRmsThresh=pruneRmsThresh,
-            clearConfs=clearConfs,
-            numThreads=numThreads,
-            **kwargs,
-        )
+        _generate_conformers_cpu(mols, **EmbedMultipleConfs)
     else:
         raise ValueError(f"Unknown device: {device}")
 
     n_conformers = np.array(
         [mol_properties[MOL_KEY].GetNumConformers() for mol_properties in mols.values()]
     )
+    numConfs = EmbedMultipleConfs["numConfs"] if "numConfs" in EmbedMultipleConfs else 10
     logging.info(
         f"{np.sum(n_conformers == numConfs + 1)} molecules with {numConfs + 1} conformers each"
     )
@@ -118,24 +83,18 @@
 
 def _generate_conformers_cuda(mols, **kwargs):
     """nvMolKit based conformer generation on GPU."""
-    for id, mol in mols.items():
-        if mol.GetNumBonds() == 0:
-            logging.debug(f"Adding bonds to {id}")
-            rdDetermineBonds.DetermineBonds(mol)
-        AllChem.EmbedMultipleConfs(
-            mol,
-            **kwargs,
-        )
-        logging.debug(f"{mol.GetNumConformers()} conformers generated for {id}")
+    mol_list = [mol_properties[MOL_KEY] for mol_properties in mols.values()]
+    nvMolKitEmbed(mol_list, **kwargs)
+    for i, id in enumerate(mols.keys()):
+        mols[id][MOL_KEY] = mol_list[i]
+        logging.debug(f"{mols[id][MOL_KEY].GetNumConformers()} conformers generated for {id}")
     return mols
 
 
 def _generate_conformers_cpu(mols, **kwargs):
     """RDKit based conformer generation on CPU."""
-    for id, mol in mols.items():
-        if mol.GetNumBonds() == 0:
-            logging.debug(f"Adding bonds to {id}")
-            rdDetermineBonds.DetermineBonds(mol)
+    for id, mol_properties in mols.items():
+        mol = mol_properties[MOL_KEY]
         AllChem.EmbedMultipleConfs(
             mol,
             **kwargs,
