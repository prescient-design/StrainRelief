--- conflicted
+++ resolved
@@ -11,11 +11,7 @@
 
 
 def minimise_conformers(
-<<<<<<< HEAD
-    mols: dict[str:dict], method: Literal["MACE", "eSEN", "MMFF94s", "MMFF94"], **kwargs
-=======
-    mols: dict[str : Chem.Mol], method: Literal["MACE", "FAIRChem", "MMFF94s", "MMFF94"], **kwargs
->>>>>>> 3b3a90b3
+    mols: dict[str:dict], method: Literal["MACE", "FAIRChem", "MMFF94s", "MMFF94"], **kwargs
 ) -> dict[str : Chem.Mol]:
     """Minimise all conformers of all molecules using a force field.
 
