--- conflicted
+++ resolved
@@ -10,13 +10,8 @@
 
 
 def NNP_min(
-<<<<<<< HEAD
     mols: dict[str:dict],
-    method: Literal["MACE", "eSEN"],
-=======
-    mols: dict[str : Chem.Mol],
     method: Literal["MACE", "FAIRChem"],
->>>>>>> 3b3a90b3
     calculator_kwargs: dict,
     model_paths: str,
     maxIters: int,
