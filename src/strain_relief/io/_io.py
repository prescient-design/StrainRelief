import logging

import numpy as np
import pandas as pd
from rdkit import Chem

from strain_relief.constants import CHARGE_COL_NAME, ENERGY_PROPERTY_NAME, ID_COL_NAME, MOL_COL_NAME


def load_parquet(
    parquet_path: str,
    id_col_name: str | None = None,
    mol_col_name: str | None = None,
) -> pd.DataFrame:
    """Load a parquet file containing molecules.

    Parameters
    ----------
    parquet_path: str
        Path to the parquet file containing the molecules.
    id_col_name: str
        Name of the column containing the molecule IDs.
    mol_col_name: str
        Name of the column containing the RDKit.Mol objects OR binary string.

    Returns
    -------
    pd.DataFrame
        DataFrame containing the molecules.
    """
    if mol_col_name is None:
        mol_col_name = MOL_COL_NAME
    if id_col_name is None:
        id_col_name = ID_COL_NAME

    logging.info("Loading data...")
    df = pd.read_parquet(parquet_path)
    logging.info(f"Loaded {len(df)} posed molecules")

    _check_columns(df, mol_col_name, id_col_name)
    df = _calculate_charge(df, mol_col_name)

    return df


def to_mols_dict(df: pd.DataFrame, mol_col_name: str, id_col_name: str) -> dict:
    """Converts a DataFrame to a dictionary of RDKit.Mol objects.

    Parameters
    ----------
    df: pd.DataFrame
        DataFrame containing molecules.
    mol_col_name: str
        Name of the column containing the RDKit.Mol objects OR binary strings.
    id_col_name: str
        Name of the column containing the molecule IDs.

    Returns
    -------
    dict
        Dictionary containing the molecule IDs and RDKit.Mol objects.
    """
    if mol_col_name is None:
        mol_col_name = MOL_COL_NAME
    if id_col_name is None:
        id_col_name = ID_COL_NAME

<<<<<<< HEAD
    if CHARGE_COL_NAME not in df.columns:  # needed for deployment code
        if mol_col_name not in df.columns:
            df[mol_col_name] = df["mol_bytes"].apply(Chem.Mol)
=======
    if mol_col_name not in df.columns:  # needed for deployment code
        df[mol_col_name] = df["mol_bytes"].apply(Chem.Mol)

    if "charge" not in df.columns:  # needed for deployment code
>>>>>>> c8789586
        df = _calculate_charge(df, mol_col_name)

    return {r[id_col_name]: r[mol_col_name] for _, r in df[df[CHARGE_COL_NAME] == 0].iterrows()}


def _check_columns(df: pd.DataFrame, mol_col_name: str, id_col_name: str):
    """Check if the required columns are present in the dataframe.

    Parameters
    ----------
    df: pd.DataFrame
        DataFrame containing molecules.
    mol_col_name: str
        Name of the column containing the RDKit.Mol objects OR binary strings.
    id_col_name: str
        Name of the column containing the molecule IDs.
    """
    if "mol_bytes" not in df.columns:
        raise ValueError("Column 'mol_bytes' not found in dataframe")
    df[mol_col_name] = df["mol_bytes"].apply(Chem.Mol)
    logging.info(f"RDKit.Mol column is '{mol_col_name}'")

    if id_col_name not in df.columns:
        raise ValueError(f"Column '{id_col_name}' not found in dataframe")
    if not df[id_col_name].is_unique:
        raise ValueError(f"ID column ({id_col_name}) contains duplicate values")
    logging.info(f"ID column is '{id_col_name}'")


def _calculate_charge(df: pd.DataFrame, mol_col_name: str) -> pd.DataFrame:
    """Calculate charge of molecules.

    Parameters
    ----------
    df: pd.DataFrame
        DataFrame containing molecules.

    Returns
    -------
        DataFrame with charge column.
    """
    df[CHARGE_COL_NAME] = df[mol_col_name].apply(lambda x: Chem.GetFormalCharge(x))
    if all(df[CHARGE_COL_NAME] != 0):
        raise ValueError(
            "All molecules are charged. StrainRelief only calculates ligand strain for neutral "
            "molecules."
        )
    elif any(df[CHARGE_COL_NAME] != 0):
        logging.info(
            f"Dataset contains {len(df[df[CHARGE_COL_NAME] != 0])} charged molecules. Ligand " 
            "strains will not be calculated for these."
        )
    return df


def save_parquet(
    input_df: pd.DataFrame,
    docked_mols: dict,
    local_min_mols: dict,
    global_min_mols: dict,
    threshold: float,
    output_file: str,
    id_col_name: str | None = None,
    mol_col_name: str | None = None,
) -> pd.DataFrame:
    """Creates a df of results and saves to a parquet file using mol.ToBinary().

    Parameters
    ----------
    input_df: pd.DataFrame
        Input DataFrame containing the StrainRelief's original input.
    docked_mols: dict
        Dictionary containing the poses of docked molecules.
    local_min_mols: dict
        Dictionary containing the poses of locally minimised molecules using strain_relief.
    global_min_mols: dict
        Dictionary containing the poses of globally minimised molecules using strain_relief.
    threshold: float
        Threshold for the ligand strain filter.
    output_file: str
        Path to the output parquet file.
    id_col_name: str
        Name of the column containing the molecule IDs.
    mol_col_name: str
        Name of the column containing the RDKit.Mol objects.

    Returns
    -------
    pd.DataFrame
        DataFrame containing the docked and minimum poses of molecules and energies.
    """
    if id_col_name is None:
        id_col_name = ID_COL_NAME
    if mol_col_name is None:
        mol_col_name = MOL_COL_NAME

    dicts = []

    for id in docked_mols.keys():
        local_min_mol = local_min_mols[id]
        global_min_mol = global_min_mols[id]

        # Initial energy if local_min_mol has conformers
        if local_min_mol.GetNumConformers() != 0:
            local_min_energy = local_min_mol.GetConformer().GetDoubleProp(ENERGY_PROPERTY_NAME)
            local_min_conf = local_min_mol.ToBinary()
        else:
            local_min_energy, local_min_conf = np.nan, np.nan

        # Minimised energy and conformer if global_min_mol has conformers
        if global_min_mol.GetNumConformers() != 0:
            conf_energies = [
                conf.GetDoubleProp(ENERGY_PROPERTY_NAME) for conf in global_min_mol.GetConformers()
            ]
            conf_idxs = [conf.GetId() for conf in global_min_mol.GetConformers()]
            min_idx = np.argmin(conf_energies)
            global_min_energy = conf_energies[min_idx]
            global_min_conf = Chem.Mol(global_min_mol, confId=conf_idxs[min_idx]).ToBinary()
        else:
            global_min_energy, global_min_conf, conf_energies = np.nan, np.nan, []

        # Ligand strain if both local_min_mol and global_min_mol have conformers
        if local_min_mol.GetNumConformers() != 0 and global_min_mol.GetNumConformers() != 0:
            strain = local_min_energy - global_min_energy
            if strain < 0:
                logging.warning(
                    f"{strain} kcal/mol ligand strain for molecule {id}. Negative ligand strain."
                )
            else:
                logging.debug(f"{strain} kcal/mol ligand strain for molecule {id}")
        else:
            strain = np.nan
            logging.warning(f"Strain cannot be calculated for molecule {id}")

        total_n_confs = len(conf_energies)
        dicts.append(
            {
                "id": id,
                "local_min_mol": local_min_conf,
                "local_min_e": local_min_energy,
                "global_min_mol": global_min_conf,
                "global_min_e": global_min_energy,
                "ligand_strain": strain,
                "passes_strain_filter": strain <= threshold if threshold is not None else np.nan,
                "nconfs_converged": total_n_confs,
            }
        )

    results = pd.DataFrame(dicts)

    if len(results[results.ligand_strain < 0]) > 0:
        logging.warning(
            f"{len(results[results.ligand_strain < 0])} molecules have a negative ligand strain "
            "i.e. the initial conformer is lower energy than all generated conformers."
        )
    if len(results[results.ligand_strain.isna()]) > 0:
        logging.warning(
            f"{len(results[results.ligand_strain.isna()])} molecules have no conformers generated "
            "for either the initial or minimised pose."
        )

    if total_n_confs != 0:
        logging.info(
            f"{total_n_confs:,} configurations converged across {len(results):,} molecules \n"
            f"Avg. {total_n_confs / len(results):.2f} conformers per molecule"
        )
    else:
        logging.warning("No conformers generated for any molecule")

    results = input_df.merge(results, left_on=id_col_name, right_on="id", how="outer")
    results.drop(columns=[mol_col_name], inplace=True)

    if output_file is not None:
        results.to_parquet(output_file)
        logging.info(f"Data saved to {output_file}")
    else:
        logging.info("Output file not provided, data not saved")

    return results<|MERGE_RESOLUTION|>--- conflicted
+++ resolved
@@ -65,16 +65,10 @@
     if id_col_name is None:
         id_col_name = ID_COL_NAME
 
-<<<<<<< HEAD
-    if CHARGE_COL_NAME not in df.columns:  # needed for deployment code
-        if mol_col_name not in df.columns:
-            df[mol_col_name] = df["mol_bytes"].apply(Chem.Mol)
-=======
     if mol_col_name not in df.columns:  # needed for deployment code
         df[mol_col_name] = df["mol_bytes"].apply(Chem.Mol)
 
-    if "charge" not in df.columns:  # needed for deployment code
->>>>>>> c8789586
+    if CHARGE_COL_NAME not in df.columns:  # needed for deployment code
         df = _calculate_charge(df, mol_col_name)
 
     return {r[id_col_name]: r[mol_col_name] for _, r in df[df[CHARGE_COL_NAME] == 0].iterrows()}
