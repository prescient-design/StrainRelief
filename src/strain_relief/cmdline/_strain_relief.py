import hydra
<<<<<<< HEAD
import pandas as pd
from loguru import logger as logging
from omegaconf import DictConfig, OmegaConf

from strain_relief.conformers import generate_conformers
from strain_relief.energy_eval import predict_energy
from strain_relief.io import load_parquet, save_parquet, to_mols_dict
from strain_relief.minimisation import minimise_conformers


def strain_relief(df: pd.DataFrame, cfg: DictConfig) -> pd.DataFrame:
    """Calculate torsionsal strain energies using rkdit conformer generation.

    Parameters
    ----------
    df: pd.DataFrame
        Input dataframe without rdkit.Mol objects.
    cfg: OmegaConf
        OmegaConf object containing the hydra configuration.

    Returns
    -------
    pd.DataFrame
    """
    start = timer()
    logging.info(f"STRAIN RELIEF RUN CONFIG: \n{OmegaConf.to_yaml(cfg)}")

    if (
        cfg.local_min.method in ["MACE", "FAIRChem"]
        or cfg.global_min.method in ["MACE", "FAIRChem"]
        or cfg.energy_eval.method in ["MACE", "FAIRChem"]
    ) and cfg.model.model_paths is None:
        raise ValueError("Model path must be provided if using a NNP")

    # Load data
    docked = to_mols_dict(df, **cfg.io.input)
    local_minima = {id: deepcopy(mol) for id, mol in docked.items()}
    global_minimia = {id: deepcopy(mol) for id, mol in docked.items()}

    # Find the local minimum using a looser convergence criteria
    logging.info("Minimising docked conformer...")
    local_minima = minimise_conformers(local_minima, **cfg.local_min)

    # Generate conformers from the docked conformer
    global_minimia = generate_conformers(global_minimia, **cfg.conformers)

    # Find approximate global minimum from generated conformers
    logging.info("Minimising generated conformers...")
    global_minimia = minimise_conformers(global_minimia, **cfg.global_min)

    # Predict single point energies (if using a different method from minimisation)
    if (
        cfg.local_min.method != cfg.energy_eval.method
        or cfg.global_min.method != cfg.energy_eval.method
    ):
        logging.info("Predicting energies of local minima poses...")
        local_minima = predict_energy(local_minima, **cfg.energy_eval)
        logging.info("Predicting energies of generated conformers...")
        global_minimia = predict_energy(global_minimia, **cfg.energy_eval)

    # Save torsional strains
    md = save_parquet(df, docked, local_minima, global_minimia, cfg.threshold, **cfg.io.output)

    end = timer()
    logging.info(f"Ligand strain calculations took {end - start:.2f} seconds. \n")
=======
from omegaconf import DictConfig
>>>>>>> fd66f02c

from strain_relief import compute_strain
from strain_relief.io import load_parquet


@hydra.main(version_base=None, config_path="../hydra_config", config_name="default")
def main(cfg: DictConfig):
    df = load_parquet(**cfg.io.input)
    return compute_strain(df=df, cfg=cfg)


if __name__ == "__main__":
    torsions = main()<|MERGE_RESOLUTION|>--- conflicted
+++ resolved
@@ -1,73 +1,5 @@
 import hydra
-<<<<<<< HEAD
-import pandas as pd
-from loguru import logger as logging
-from omegaconf import DictConfig, OmegaConf
-
-from strain_relief.conformers import generate_conformers
-from strain_relief.energy_eval import predict_energy
-from strain_relief.io import load_parquet, save_parquet, to_mols_dict
-from strain_relief.minimisation import minimise_conformers
-
-
-def strain_relief(df: pd.DataFrame, cfg: DictConfig) -> pd.DataFrame:
-    """Calculate torsionsal strain energies using rkdit conformer generation.
-
-    Parameters
-    ----------
-    df: pd.DataFrame
-        Input dataframe without rdkit.Mol objects.
-    cfg: OmegaConf
-        OmegaConf object containing the hydra configuration.
-
-    Returns
-    -------
-    pd.DataFrame
-    """
-    start = timer()
-    logging.info(f"STRAIN RELIEF RUN CONFIG: \n{OmegaConf.to_yaml(cfg)}")
-
-    if (
-        cfg.local_min.method in ["MACE", "FAIRChem"]
-        or cfg.global_min.method in ["MACE", "FAIRChem"]
-        or cfg.energy_eval.method in ["MACE", "FAIRChem"]
-    ) and cfg.model.model_paths is None:
-        raise ValueError("Model path must be provided if using a NNP")
-
-    # Load data
-    docked = to_mols_dict(df, **cfg.io.input)
-    local_minima = {id: deepcopy(mol) for id, mol in docked.items()}
-    global_minimia = {id: deepcopy(mol) for id, mol in docked.items()}
-
-    # Find the local minimum using a looser convergence criteria
-    logging.info("Minimising docked conformer...")
-    local_minima = minimise_conformers(local_minima, **cfg.local_min)
-
-    # Generate conformers from the docked conformer
-    global_minimia = generate_conformers(global_minimia, **cfg.conformers)
-
-    # Find approximate global minimum from generated conformers
-    logging.info("Minimising generated conformers...")
-    global_minimia = minimise_conformers(global_minimia, **cfg.global_min)
-
-    # Predict single point energies (if using a different method from minimisation)
-    if (
-        cfg.local_min.method != cfg.energy_eval.method
-        or cfg.global_min.method != cfg.energy_eval.method
-    ):
-        logging.info("Predicting energies of local minima poses...")
-        local_minima = predict_energy(local_minima, **cfg.energy_eval)
-        logging.info("Predicting energies of generated conformers...")
-        global_minimia = predict_energy(global_minimia, **cfg.energy_eval)
-
-    # Save torsional strains
-    md = save_parquet(df, docked, local_minima, global_minimia, cfg.threshold, **cfg.io.output)
-
-    end = timer()
-    logging.info(f"Ligand strain calculations took {end - start:.2f} seconds. \n")
-=======
 from omegaconf import DictConfig
->>>>>>> fd66f02c
 
 from strain_relief import compute_strain
 from strain_relief.io import load_parquet
