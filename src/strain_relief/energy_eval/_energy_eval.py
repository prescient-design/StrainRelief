from timeit import default_timer as timer
from typing import Literal

from loguru import logger as logging

from strain_relief.constants import ENERGY_PROPERTY_NAME, MOL_KEY
from strain_relief.energy_eval import MMFF94_energy, NNP_energy

METHODS_DICT = {
    "MACE": NNP_energy,
    "FAIRChem": NNP_energy,
    "MMFF94": MMFF94_energy,
    "MMFF94s": MMFF94_energy,
}


def predict_energy(
<<<<<<< HEAD
    mols: dict[str:dict], method: Literal["MACE", "eSEN", "MMFF94", "MMFF94s"], **kwargs
=======
    mols: dict[str : Chem.Mol], method: Literal["MACE", "FAIRChem", "MMFF94", "MMFF94s"], **kwargs
>>>>>>> 3b3a90b3
):
    """Predict the energy of all conformers of molecules in mols using a specified method.

    Parameters
    ----------
<<<<<<< HEAD
    mols : dict[str:dict]
        Nested dictionary of molecules.
    method : Literal["MACE", "eSEN", "MMFF94", "MMFF94s"]
=======
    mols : dict[str:Chem.Mol]
        A dictionary of molecules.
    method : Literal["MACE", "FAIRChem", "MMFF94", "MMFF94s"]
>>>>>>> 3b3a90b3
        The method to use for energy prediction.
    **kwargs
        Additional keyword arguments to pass to the energy prediction method.

    Returns
    -------
    dict[str:dict]
        Nested dictionary of molecules with the predicted energies stored as a property on each
        conformer.
    """
    start = timer()

    if method not in METHODS_DICT:
        raise ValueError(f"method must be in {METHODS_DICT.keys()}")

    logging.info(f"Predicting energies using {method}")
    # Select method and run energy evaluation
    energy_method = METHODS_DICT[method]
    energies = energy_method(mols, method, **kwargs)

    # Store the predicted energies as a property on each conformer
    for id, mol_properties in mols.items():
        [
            mol_properties[MOL_KEY]
            .GetConformer(conf_id)
            .SetDoubleProp(ENERGY_PROPERTY_NAME, energy)
            for conf_id, energy in energies[id].items()
        ]
    logging.info(
        f"Predicted energies stored as '{ENERGY_PROPERTY_NAME}' property on each conformer"
    )

    end = timer()
    logging.info(f"Energy prediction took {end - start:.2f} seconds. \n")

    return mols<|MERGE_RESOLUTION|>--- conflicted
+++ resolved
@@ -15,25 +15,15 @@
 
 
 def predict_energy(
-<<<<<<< HEAD
-    mols: dict[str:dict], method: Literal["MACE", "eSEN", "MMFF94", "MMFF94s"], **kwargs
-=======
-    mols: dict[str : Chem.Mol], method: Literal["MACE", "FAIRChem", "MMFF94", "MMFF94s"], **kwargs
->>>>>>> 3b3a90b3
+    mols: dict[str:dict], method: Literal["MACE", "FAIRChem", "MMFF94", "MMFF94s"], **kwargs
 ):
     """Predict the energy of all conformers of molecules in mols using a specified method.
 
     Parameters
     ----------
-<<<<<<< HEAD
     mols : dict[str:dict]
         Nested dictionary of molecules.
-    method : Literal["MACE", "eSEN", "MMFF94", "MMFF94s"]
-=======
-    mols : dict[str:Chem.Mol]
-        A dictionary of molecules.
     method : Literal["MACE", "FAIRChem", "MMFF94", "MMFF94s"]
->>>>>>> 3b3a90b3
         The method to use for energy prediction.
     **kwargs
         Additional keyword arguments to pass to the energy prediction method.
